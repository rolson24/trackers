--- conflicted
+++ resolved
@@ -82,21 +82,10 @@
         res["MOTP"] = res["MOTP_sum"] / np.maximum(1.0, res["CLR_TP"])
         # Note: sMOTA and MOTAL are sometimes defined, but MOTA/MOTP are primary
 
-<<<<<<< HEAD
         res['sMOTA'] = (res['MOTP_sum'] - res['FP'] - res['IDSW']) / np.maximum(1.0, res['CLR_TP'] + res['FN'])
 
         safe_log_idsw = np.log10(res['IDSW']) if res['IDSW'] > 0 else res['IDSW']
         res['MOTAL'] = (res['CLR_TP'] - res['FP'] - safe_log_idsw) / np.maximum(1.0, res['CLR_TP'] + res['FN'])
-=======
-        res["sMOTA"] = (res["MOTP_sum"] - res["CLR_FP"] - res["IDSW"]) / np.maximum(
-            1.0, res["CLR_TP"] + res["CLR_FN"]
-        )
-
-        safe_log_idsw = np.log10(res["IDSW"]) if res["IDSW"] > 0 else res["IDSW"]
-        res["MOTAL"] = (res["CLR_TP"] - res["CLR_FP"] - safe_log_idsw) / np.maximum(
-            1.0, res["CLR_TP"] + res["CLR_FN"]
-        )
->>>>>>> 6fa20bbc
 
         # res["CLR_F1"] = res["CLR_TP"] / np.maximum(
         #     1.0, num_tracker_dets + res["FN"]
